name = "SMLMSim"
uuid = "5a0a87e4-02d4-41f5-bf26-b8c94c784a04"
authors = ["klidke@unm.edu"]
version = "0.2.0"

[deps]
CairoMakie = "13f3f980-e62b-5c42-98c6-ff1f3baf88f0"
Distributions = "31c24e10-a181-5473-b8eb-7969acd0382f"
Images = "916415d5-f1e6-5110-898d-aaa5f9f070e0"
LinearAlgebra = "37e2e46d-f89d-539d-b4ee-838fcccc9c8e"
MicroscopePSFs = "de9ac726-48a4-48ab-84b0-1c03c7c18929"
SMLMData = "5488f106-40b8-4660-84c5-84a168990d1b"

[compat]
CairoMakie = "0.10"
Distributions = "0.25"
<<<<<<< HEAD
MicroscopePSFs = "0.3"
=======
Images = "0.26"
>>>>>>> f748acfb
SMLMData = "0.1.0"
julia = "1.6"

[extras]
Test = "8dfed614-e22c-5e08-85e1-65c5234f0b40"

[targets]
test = ["Test"]<|MERGE_RESOLUTION|>--- conflicted
+++ resolved
@@ -14,11 +14,8 @@
 [compat]
 CairoMakie = "0.10"
 Distributions = "0.25"
-<<<<<<< HEAD
+Images = "0.26"
 MicroscopePSFs = "0.3"
-=======
-Images = "0.26"
->>>>>>> f748acfb
 SMLMData = "0.1.0"
 julia = "1.6"
 
