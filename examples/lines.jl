--- conflicted
+++ resolved
@@ -21,13 +21,6 @@
     camera=SMLMSim.IdealCamera(; xpixels=256, ypixels=256, pixelsize=0.1) #pixelsize is microns
 )
 
-<<<<<<< HEAD
-plt=Figure()
-ax=Axis(plt[1,1])
-ax.aspect = AxisAspect(1)
-scatter!(smld_noisy.x, smld_noisy.y)
-display(plt)
-=======
 fig = Figure()
 ax = Axis(fig[1, 1],
     xlabel="x",
@@ -39,4 +32,3 @@
 
 
 
->>>>>>> 3359e66b
