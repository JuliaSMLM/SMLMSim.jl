#define patterned stuctures

"""
    Pattern

Abstract type for structured patterns of molecules    
"""
abstract type Pattern end


"""
    Nmer2D <: Pattern

N molecules symmetricaly organized around a circle with diameter d    

Nmer2D(;n::Int=8, d::AbstractFloat=.1)

# Fields
- 'n': Numbor of Points = 1
- 'd': Diameter
- 'x': X position
- 'y': Y position

"""
mutable struct Nmer2D <: Pattern
    n::Int
    d::AbstractFloat
    x::Vector{AbstractFloat}
    y::Vector{AbstractFloat}
end
function Nmer2D(;n::Int=8, d::AbstractFloat=.1)

    nmer = Nmer2D(n, d, zeros(n), zeros(n))
    for nn = 1:n
        θ = 2 * pi / n * (nn - 1)
        nmer.x[nn] = d / 2 * cos(θ)
        nmer.y[nn] = d / 2 * sin(θ)
    end
    return nmer
end



"""
    Point2D <: Pattern

    A single 2D point.    

Point2D() = new(1, [0.0], [0.0])

# Fields
- 'n': Numbor of Points = 1
- 'x': X position
- 'y': Y position

"""
mutable struct Point2D <: Pattern
    n::Int
    x::Vector{AbstractFloat}
    y::Vector{AbstractFloat}
    Point2D() = new(1, [0.0], [0.0])
end

"""
    Point3D <: Pattern

    A single 3D point.    

Point3D() = new(1, [0.0], [0.0],[0.0])

# Fields
- 'n': Numbor of Points = 1
- 'x': X position
- 'y': Y position
- 'z': Z position
"""
mutable struct Point3D <: Pattern
    n::Int
    x::Vector{AbstractFloat}
    y::Vector{AbstractFloat}
    z::Vector{AbstractFloat}
    Point3D() = new(1, [0.0], [0.0], [0.0])
end


"""
    Line2D <: Pattern

Points with uniform random distribution between 2 endpoints.    

Line2D(;λ::AbstractFloat=10.0, endpoints=[(-1.0,0.0),(1.0,0.0)])

# Fields
- `λ`: linear molecule density
- 'endpoints': Vector of Tuple 
- 'n': Numbor of Points = 1
- 'x': X position
- 'y': Y position

"""
mutable struct Line2D <: Pattern
    n::Int
    x::Vector{AbstractFloat}
    y::Vector{AbstractFloat}
    λ::AbstractFloat
    endpoints::Vector{Tuple{<:AbstractFloat,<:AbstractFloat}}
end
function Line2D(;λ::AbstractFloat=10.0, endpoints=[(-1.0,0.0),(1.0,0.0)])
    
    lx=(endpoints[2][1]-endpoints[1][1])
    ly=(endpoints[2][2]-endpoints[2][1])
    l=sqrt( lx^2+ ly^2)

    pois=Poisson(λ*l)
    n=rand(pois)

    line = Line2D(n, zeros(n), zeros(n),λ,endpoints)
    for nn = 1:n
        d=l*rand()
        line.x[nn] = endpoints[1][1] + d/l*lx
        line.y[nn] = endpoints[1][2] + d/l*ly
    end
    return line
end





"""
    function uniformPattern2D(ρ,, p::Pattern,xsize::AbstractFloat,ysize::AbstractFloat)

Create positions of molecules from uniformly randomly placed and rotated patterns.
"""
function uniform2D(ρ, p::Pattern, xsize::Real, ysize::Real)

    npatterns = rand(Poisson(xsize * ysize * ρ))
    ntotal = npatterns * p.n

    #make smd 
    smd = SMLMData.SMLD2D(ntotal)
    smd.datasize = Int.(ceil.([ysize; xsize]))
    for nn = 1:npatterns
        θ = 2 * pi * rand()
        x0=rand()*xsize
        y0=rand()*ysize
        
        for mm = 1:p.n
            idx = (p.n) * (nn - 1) + mm
            smd.x[idx] = p.x[mm] * cos(θ) - p.y[mm] * sin(θ) + x0
            smd.y[idx] = p.x[mm] * sin(θ) + p.y[mm] * cos(θ) + y0
        end
    end

    return smd
end

<<<<<<< HEAD
## Pattern Rotation

"""
    rotate!(p::Pattern,θ::AbstractFloat)

Rotate a Pattern in 2D by \\theta.


Both molecule positions and reference positions are rotated (e.g. endpoints of a line)
"""
function rotate!(p::Pattern,θ::AbstractFloat)
end

"""
Rotate a Pattern in 3D by the improper Euler angles [\\alpha \\beta \\gamma].
"""
function rotate!(p::Pattern,α::Real, β::Real, γ::Real)
end


"""
Rotate a Pattern in 3D by premultiplying with the rotation matrix `r`
"""
function rotate!(p::Pattern,r::Array{AbstractFloat})
end

function rotate(x::Real,y::Real,θ::Real)
    return (x*cos(θ)-y*sin(θ), x*sin(θ)+y*cos(θ))
end

function rotate(x::Real,y::Real,z::Real,r::Matrix{<:Real})
    out = r*[x y z]'
    return (out[1],out[2],out[3])       
end

function rotate(x::Real,y::Real,z::Real,α::Real, β::Real, γ::Real)
    r = [
        cos(β)*cos(γ) sin(α)*sin(β)*cos(γ)-cos(α)*sin(γ) cos(α)*sin(β)*cos(γ)+sin(α)*sin(γ)
        cos(β)*sin(γ) sin(α)*sin(β)*sin(γ)+cos(α)*cos(γ) cos(α)*sin(β)*sin(γ)-sin(α)*cos(γ)
        -sin(β) sin(α)*cos(β) cos(α)*cos(β)
        ]
    return rotate(x,y,z,r)
end

function rotate!(p::Point2D)
    

=======
"""
    function uniformPattern3D(ρ,p::Pattern, xsize::AbstractFloat,ysize::AbstractFloat; zrange::Vector{<:Real}=[-1.0,1.0])

Create positions of molecules from uniformly randomly placed and rotated patterns.

!!! Note
`ρ` is 2D density. 3D density is `ρ/(zrange[2]-zrange[1])`. 

"""
function uniform3D(ρ, p::Pattern, xsize::Real, ysize::Real; zrange::Vector{<:Real}=[-1.0,1.0])

    npatterns = rand(Poisson(xsize * ysize * ρ))
    ntotal = npatterns * p.n

    #make smd 
    smd = SMLMData.SMLD3D(ntotal)
    smd.datasize = Int.(ceil.([ysize; xsize]))
    for nn = 1:npatterns
        
        x0=rand()*xsize
        y0=rand()*ysize
        z0=rand()*(zrange[2]-zrange[1])+zrange[1]
        
        #Transformation that gives uniform rotation in 3D
        # based on J. Avro 1992
        x1=rand()
        x2=rand()
        x3=rand()
        
        r=[
        cos(2 * pi * x1)  -sin(2 * pi * x1) 0
        -sin(2 * pi * x1)  cos(2 * pi * x1) 0
        0 0 1
        ]

        v=[
        cos(2 * pi * x2)*sqrt(x3)
        sin(2 * pi * x2)*sqrt(x3)
        sqrt(1-x3)
        ]

        h=Diagonal([1.0,1.0,1.0])-2*v*v'

        m=-r*h

        for mm in 1:p.n
            idx = (p.n) * (nn - 1) + mm

            xyz=[p.x[mm],p.y[mm],p.z[mm]]
            xyz_prime=m*xyz
            
            smd.x[idx] = xyz_prime[1] + x0
            smd.y[idx] = xyz_prime[2] + y0
            smd.z[idx] = xyz_prime[3] + z0
        end
    end

    return smd
>>>>>>> 4bb37753
end
<|MERGE_RESOLUTION|>--- conflicted
+++ resolved
@@ -155,7 +155,6 @@
     return smd
 end
 
-<<<<<<< HEAD
 ## Pattern Rotation
 
 """
@@ -203,7 +202,6 @@
 function rotate!(p::Point2D)
     
 
-=======
 """
     function uniformPattern3D(ρ,p::Pattern, xsize::AbstractFloat,ysize::AbstractFloat; zrange::Vector{<:Real}=[-1.0,1.0])
 
@@ -262,5 +260,4 @@
     end
 
     return smd
->>>>>>> 4bb37753
-end
+end
